--- conflicted
+++ resolved
@@ -15,49 +15,6 @@
         <!-- Favicon -->
         <link rel="icon" href="./favicon.ico" />
 
-<<<<<<< HEAD
-        <!-- Apple/Safari icon -->
-        <link rel="apple-touch-icon" sizes="57x57" href="./meta/apple-icon-57x57.png" />
-        <link rel="apple-touch-icon" sizes="60x60" href="./meta/apple-icon-60x60.png" />
-        <link rel="apple-touch-icon" sizes="72x72" href="./meta/apple-icon-72x72.png" />
-        <link rel="apple-touch-icon" sizes="76x76" href="./meta/apple-icon-76x76.png" />
-        <link rel="apple-touch-icon" sizes="114x114" href="./meta/apple-icon-114x114.png" />
-        <link rel="apple-touch-icon" sizes="120x120" href="./meta/apple-icon-120x120.png" />
-        <link rel="apple-touch-icon" sizes="144x144" href="./meta/apple-icon-144x144.png" />
-        <link rel="apple-touch-icon" sizes="152x152" href="./meta/apple-icon-152x152.png" />
-        <link rel="apple-touch-icon" sizes="180x180" href="./meta/apple-icon-180x180.png" />
-
-        <!-- Android Chrome -->
-        <link rel="icon" type="image/png" sizes="192x192" href="./meta/android-icon-192x192.png" />
-        <link rel="icon" type="image/png" sizes="32x32" href="./meta/favicon-32x32.png" />
-        <link rel="icon" type="image/png" sizes="96x96" href="./meta/favicon-96x96.png" />
-        <link rel="icon" type="image/png" sizes="16x16" href="./meta/favicon-16x16.png" />
-
-        <!-- Square Windows tiles -->
-        <meta name="msapplication-square70x70logo" content="./meta/ms-icon-70x70.png" />
-        <meta name="msapplication-square144x144logo" content="./meta/ms-icon-144x144.png" />
-        <meta name="msapplication-square150x150logo" content="./meta/ms-icon-150x150.png" />
-        <meta name="msapplication-square310x310logo" content="./meta/ms-icon-310x310.png" />
-
-        <!-- Rectangular Windows tile -->
-        <meta name="msapplication-wide310x150logo" content="./meta/ms-icon-310x150.png" />
-
-        <!-- Web App Manifest -->
-        <link rel="manifest" href="./meta/site.webmanifest" />
-
-        <!-- Windows tile theme color -->
-        <meta name="msapplication-TileColor" content="#da532c" />
-        <meta name="msapplication-TileImage" content="./meta/ms-icon-144x144.png" />
-        <meta name="msapplication-config" content="./meta/browserconfig.config" />
-
-        <!-- Android theme color -->
-        <meta name="theme-color" content="#ffffff" />
-        <link rel="mask-icon" href="./meta/safari-pinned-tab.svg" color="#ffa500" />
-
-        <!-- END Icons -->
-
-=======
->>>>>>> d950d110
         <meta property="og:title" content="One HTML Page Challenge" />
         <meta property="og:image" content="https://repository-images.githubusercontent.com/194445383/571a9000-9cd0-11e9-9a72-2faf76647a01" />
         <link href="https://stackpath.bootstrapcdn.com/bootstrap/4.3.1/css/bootstrap.min.css" rel="stylesheet" integrity="sha384-ggOyR0iXCbMQv3Xipma34MD+dH/1fQ784/j6cY/iJTQUOhcWr7x9JvoRxT2MZw1T" crossorigin="anonymous" />
@@ -107,8 +64,6 @@
         <div class="container">
             <div class="card">
                 <div class="card-body">
-<<<<<<< HEAD
-=======
                     <div class="jumbotron">
                         <img src="./one-html-page-logo.png" width="2404" height="1582" alt="One Html Page Challenge" fetchpriority="high" class="logo" />
                         <hr class="my-4" />
@@ -116,11 +71,10 @@
                             The goal is to create anything you want within 1 single html file. Practice your skills with no assistance from libraries, no separation of files, and no assistance of a modern framework.
                             <b>How creative can you be with such restrictions?</b>
                         </p>
-                        <a class="btn btn-primary btn-lg" href="https://github.com/Metroxe/one-html-page-challenge/blob/master/README.md#how-to-submit" role="button" target="_blank">Submit an Entry</a>
-                        <a class="btn btn-primary btn-lg" href="https://github.com/Metroxe/one-html-page-challenge" role="button" target="_blank">Github</a>
+                        <a class="btn btn-primary btn-lg" href="https://github.com/whytf/one-html-page-challenge/blob/master/README.md#how-to-submit" role="button" target="_blank">Submit an Entry</a>
+                        <a class="btn btn-primary btn-lg" href="https://github.com/whytf/one-html-page-challenge" role="button" target="_blank">Github</a>
 
                     </div>
->>>>>>> d950d110
                     <div class="input-group flex-nowrap">
                         <input type="text" class="form-control" placeholder="Search" aria-label="Search" aria-describedby="addon-wrapping" id="search" oninput="searchOnInput()" />
                         <div class="input-group-append">
