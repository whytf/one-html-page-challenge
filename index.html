--- conflicted
+++ resolved
@@ -8,7 +8,7 @@
         <meta name="robots" content="index, follow" />
 
         <!-- Preload assets -->
-        <link rel="preload" as="image" href="./meta/one-html-page-logo.png" fetchpriority="high" />
+        <link rel="preload" as="image" href="./one-html-page-logo.png" fetchpriority="high" />
         <link rel="preload" as="style" href="https://stackpath.bootstrapcdn.com/bootstrap/4.3.1/css/bootstrap.min.css" integrity="sha384-ggOyR0iXCbMQv3Xipma34MD+dH/1fQ784/j6cY/iJTQUOhcWr7x9JvoRxT2MZw1T" crossorigin="anonymous" fetchpriority="high" />
         <link rel="preload" as="script" href="./entries.js" />
         <link rel="dns-prefetch" href="https://www.googletagmanager.com">
@@ -78,11 +78,7 @@
             <div class="card">
                 <div class="card-body">
                     <div class="jumbotron">
-<<<<<<< HEAD
-                        <img src="./meta/one-html-page-logo.png" width="2404" height="1582" alt="One Html Page Challenge" fetchpriority="high" class="logo" />
-=======
-                        <img src="./one-html-page-logo.png" alt="One Html Page Challenge" class="logo" />
->>>>>>> f014b563
+                        <img src="./one-html-page-logo.png" width="2404" height="1582" alt="One Html Page Challenge" fetchpriority="high" class="logo" />
                         <hr class="my-4" />
                         <p>
                             The goal is to create anything you want within 1 single html file. Practice your skills with no assistance from libraries, no separation of files, and no assistance of a modern framework.
