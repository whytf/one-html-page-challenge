--- conflicted
+++ resolved
@@ -421,14 +421,13 @@
 		github: "jutsK"
 	},
 	{
-<<<<<<< HEAD
 		title: "Blur background loading",
 		filename: "blur-loading-page.html",
 		description: "A smooth Css transition to slowly load the contents of the web page",
 		author: "Nirban Chakraborty",
 		github: "nirban256"
 	},
-=======
+  {
 		title: "Task List App",
 		filename: "taskListApp.html",
 		description: "A task list application with local storage and filter tasks functionality",
@@ -498,5 +497,4 @@
 		author: "Rajiv Sahal",
 		github: "Ryukemeister"
 	}
->>>>>>> 6194c24a
 ];