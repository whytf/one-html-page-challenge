--- conflicted
+++ resolved
@@ -421,14 +421,13 @@
 		github: "jutsK"
 	},
 	{
-<<<<<<< HEAD
 		title: "StopWatch",
 		filename: "stopWatch.html",
 		description: "An online stopwatch to keep your performance in check",
 		author: "Kabir Seth",
 		github: "sethkabir"
 	},
-=======
+  }
 		title: "RIP- Siddhu Moosewala -Rapper",
 		filename: "Sidhumoosewala-tribute-page.html",
 		description: "A small tribute to a legend",
@@ -441,5 +440,4 @@
 	 	author: "Satyabrata Sahoo",
 	 	github: "satyasonu"
 	}
->>>>>>> af917e25
 ];