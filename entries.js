--- conflicted
+++ resolved
@@ -581,20 +581,18 @@
 		author: "Nithish Gajula",
 		github: "nithish-gajula"
 	},
-<<<<<<< HEAD
 	{
 		title: "Mandelbrot Fractal",
 		filename: "mandelbrot.html",
 		description: "Simple mandelbrot fractal viewer in WebGL. Zoom in and move around with the mouse.",
 		author: "Parkin Pham",
 		github: "P4GAN"
-=======
-		{
+  },
+	{
 		title: "Ripples",
 		filename: "ripples.html",
 		description: "Pleasant rippling circles appearing on the page",
 		author: "Nicola Cerutti",
 		github: "ncerutti"
->>>>>>> 9bd8c6bc
 	},
 ];