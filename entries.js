--- conflicted
+++ resolved
@@ -400,12 +400,12 @@
 		compatibleBrowsers: ["Chrome Desktop", "Firefox Desktop", "Safari Desktop", "Edge Chromium Desktop"]
 	},
 	{
-                 title: "Calculator",
-                 filename: "Calculator.html",  
-                 description: "Calculator Using-Javascript For One Page Html Challenge",
-                 author: "Abhay Mourya (Abhay557)",
-                 github: "Abhay557"
-        },
+    title: "Calculator",
+    filename: "Calculator.html",  
+    description: "Calculator Using-Javascript For One Page Html Challenge",
+    author: "Abhay Mourya (Abhay557)",
+    github: "Abhay557"
+  },
 	{
 		title: "Whack-a-mole",
 		filename: "whack-a-mole.html",
@@ -420,19 +420,17 @@
 		author: "Justin Chao",
 		github: "jutsK"
 	},
-<<<<<<< HEAD
 	{
 		title: "RIP- Siddhu Moosewala -Rapper",
 		filename: "Sidhumoosewala-tribute-page.html",
 		description: "A small tribute to a legend",
 		author: "Guneet Singh",
 		github: "IamGuneet"
-=======
+  },
 	{	title: "Cup Water Wave",
 	 	filesname: "cupWaterWave.html",
 	 	description: "A cup filled with water and creating wave",
 	 	author: "Satyabrata Sahoo",
 	 	github: "satyasonu"
->>>>>>> add5ad24
 	}
 ];