--- conflicted
+++ resolved
@@ -582,13 +582,13 @@
 		github: "nithish-gajula"
 	},
 	{
-<<<<<<< HEAD
 		title: "Base64 to TXT Converter",
 		filename: "Base64toTXT.html",
 		description: "Convert any file to Base64 and download as TXT file",
 		author: "Rupesh Soni",
 		github: "rsoni124"
-=======
+  },
+  {
 		title: "Mandelbrot Fractal",
 		filename: "mandelbrot.html",
 		description: "Simple mandelbrot fractal viewer in WebGL. Zoom in and move around with the mouse.",
@@ -601,6 +601,5 @@
 		description: "Pleasant rippling circles appearing on the page",
 		author: "Nicola Cerutti",
 		github: "ncerutti"
->>>>>>> c54eeb36
 	},
 ];