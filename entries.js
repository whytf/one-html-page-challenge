/**
 * Every entry must include a title and filename, the rest are optional.
 * For simplicity in merges, please add to the bottom of the object.
 *
 * interface
 * {
 *     title: string // display name
 *     filename: string // the name of your HTML file
 *     description?: string // description that will be listed with your entry
 *     author?: string // your name/tag that will be listed
 *     github?: string // username on github that will display a link to your profile
 *     compatibleBrowsers?: array // browsers that this page is compatible with
 * }
 */

const entries = [
	{
		title: "Dancing Man",
		filename: "dancing_man.html",
		description: "The first submission to the One HTML Page Challenge. It is a simple ASCII man starting the dance from Napoleon Dynamite.",
		author: "Christopher Powroznik (Metroxe)",
		github: "Metroxe",
	},
	{
		title: "Ant Colony",
		filename: "ant_colony.html",
		description: "Simulation of an ant colony creating a never ending underground colony. The 'Q' represents a queen that can giver birth to ants 'A'. Food sources are represented by the numbers 9 - 1. (Currently only works in desktop Chrome)",
		author: "Christopher Powroznik (Metroxe)",
		github: "Metroxe",
		compatibleBrowsers: ["Chrome Desktop"],
	},
	{
		title: "Strange Insults",
		filename: "strange_insults.html",
		description: "An insult generator.",
		author: "Christopher Powroznik (Metroxe)",
		github: "Metroxe",
	},
	{
		title: "Building Price Estimate",
		filename: "building.html",
		description: "Drag the top right corner on the building. Price increases as building gets bigger.",
		author: "Richard Hung (Richard1320)",
		github: "richard1320",
	},
	{
		title: "Fool's Mate",
		filename: "fools-mate.html",
		description: "In chess, Fool's Mate, also known as the Two-Move Checkmate, is the checkmate in the fewest possible number of moves from the start of the game. This play is created by animating grid rows and columns.",
		author: "Chen Hui Jing (huijing)",
		github: "huijing",
		compatibleBrowsers: ["Firefox 66+"],
	},
	{
		title: "Pure CSS Still Life - Water and Lemons",
		filename: "pure-css-still-life-water-lemon.html",
		description: " A Pure CSS Still Life. No images, No SVG, just CSS, absolutely pointless!",
		author: "Ben Evans",
		github: "ivorjetski"
	},
	{
		title: "Calculate Worked Hours",
		filename: "calculate_hours_worked.html",
		description: "Calculates the amount of hours worked based on the start and end time of the work shifts and break times if there is any.",
		author: "Jacky Ly (lyjacky11)",
		github: "lyjacky11",
	},
	{
		title: "Car Game",
		filename: "mini_car_game.html",
		description: "simple car racing game, collecting energys on road, speeds up as many energy consumed, slow down if miss energy on road. driving is unlimited",
		author: "irakli kvirikashvili",
		github: "zghnachvi",
	},
	{
		title: "Color Clock",
		filename: "colorclock.html",
		description: "Shows you the time with a lovely background generated from the current time.",
		author: "mechamech",
		github: "mechamech",
	},
	{
		title: "Color Quiz",
		filename: "color-quiz.html",
		description: "A little quiz about the named colors. You try and guess what the color displayed is called.",
		author: "Andrea Kaminski (Kazeheki)",
		github: "kazeheki"
	},
	{
		title: "KNFL",
		filename: "knfl.html",
		description: "A one-throw-kniffel-like game.",
		author: "Pascal Claisse",
		github: "pclaisse"
	},
	{
		title: "Hangman",
		filename: "hangman.html",
		description: "A hangman game with words about web development.",
		author: "Sandro Roth",
		github: "rothsandro",
	},
	{
		title: "Tile game",
		filename: "tiles.html",
		description: "Tile ordering game.",
		author: "Marc Lajoie",
		github: "quickhand",
	},
	{
		title: "Bits Rain",
		filename: "bits-rain.html",
		description: "It's raining bits.",
		author: "Alexandre Nicolas (Kornflexx)",
		github: "Kornflexx",
	},
	{
		title: "Todo list",
		filename: "todo_list.html",
		description: "Just another one todo list.",
		author: "Rafał Goławski",
		github: "rago4",
	},
	{
<<<<<<< HEAD
		title: "Meat on the Move",
		filename: "meat-on-the-move.html",
		description: "It's meat on the move!",
		author: "Jeff Phillips",
=======
		title: "Just HTML. Mostly.",
		filename: "just_html.html",
		description: "Nothing to see here. This was an HTML challenge, so I tried to do just HTML.",
		author: "Shawn Oden",
		github: "shawnoden",
  },
  {
		title: "Bronchalia: The Windy City",
		filename: "bronchalia.htm",
		description: "Battle pathogens as the human immune system.",
		author: "quicksilv3rflash (instructables, reddit)",
		github: "quicksilv3rflash",
>>>>>>> b42a0e89
	},
];<|MERGE_RESOLUTION|>--- conflicted
+++ resolved
@@ -122,13 +122,13 @@
 		github: "rago4",
 	},
 	{
-<<<<<<< HEAD
 		title: "Meat on the Move",
 		filename: "meat-on-the-move.html",
 		description: "It's meat on the move!",
 		author: "Jeff Phillips",
-=======
-		title: "Just HTML. Mostly.",
+  },
+  {
+    title: "Just HTML. Mostly.",
 		filename: "just_html.html",
 		description: "Nothing to see here. This was an HTML challenge, so I tried to do just HTML.",
 		author: "Shawn Oden",
@@ -140,6 +140,5 @@
 		description: "Battle pathogens as the human immune system.",
 		author: "quicksilv3rflash (instructables, reddit)",
 		github: "quicksilv3rflash",
->>>>>>> b42a0e89
 	},
 ];