--- conflicted
+++ resolved
@@ -218,7 +218,6 @@
 		description: "Nearly full implementation of the original Minesweeper game (no high scores list).  Left click to hit a square and test for mines, right click to plant a flag.",
 		author: "Terry McKay",
 		github: "terrymckay",
-<<<<<<< HEAD
 	},
 	{
 		title: "Out On a Limb",
@@ -227,7 +226,4 @@
 		author: "Christopher Powroznik (Metroxe)",
 		github: "Metroxe",
 	},
-=======
-	}
->>>>>>> 07c4803f
 ];