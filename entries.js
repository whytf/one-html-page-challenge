--- conflicted
+++ resolved
@@ -48,19 +48,18 @@
 		author: "Chen Hui Jing (huijing)",
 		github: "huijing",
 	},
-	{
-<<<<<<< HEAD
-		title: "Calculate Worked Hours",
+  {
+    title: "Calculate Worked Hours",
 		filename: "calculate_hours_worked.html",
 		description: "Calculates the amount of hours worked based on the start and end time of the work shifts and break times if there is any.",
 		author: "Jacky Ly (lyjacky11)",
 		github: "lyjacky11",
-=======
+  },
+	{
 		title: "Car Game",
 		filename: "mini_car_game.html",
 		description: "simple car racing game, collecting energys on road, speeds up as many energy consumed, slow down if miss energy on road. driving is unlimited",
 		author: "irakli kvirikashvili",
 		github: "zghnachvi",
->>>>>>> 30661a0a
 	}
 ];