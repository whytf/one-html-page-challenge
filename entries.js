--- conflicted
+++ resolved
@@ -421,13 +421,13 @@
 		github: "jutsK"
 	},
 	{
-<<<<<<< HEAD
 		title:"Hilbert Curve",
 		filename:"hilbert-curve.html",
 		description:"Draws a hilbert curve, a curve to map a two dimensional space in one dimension",
 		author:"Ahmad Raza",
 		github:"razaahmad333"
-=======
+  },
+  {
 		title: "Random-Password-Generator",
 		filename: "randomPassword.html",
 		description: "Generate random strong passwords  ",
@@ -452,6 +452,5 @@
 	 	description: "A cup filled with water and creating wave",
 	 	author: "Satyabrata Sahoo",
 	 	github: "satyasonu"
->>>>>>> 46e8088c
 	}
 ];