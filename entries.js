/**
 * Every entry must include a title and filename, the rest are optional.
 * For simplicity in merges, please add to the bottom of the object.
 *
 * interface
 * {
 *     title: string // display name
 *     filename: string // the name of your HTML file
 *     description?: string // description that will be listed with your entry
 *     author?: string // your name/tag that will be listed
 *     github?: string // username on github that will display a link to your profile
 *     compatibleBrowsers?: array // browsers that this page is compatible with
 * }
 */

const entries = [
	{
		title: "Dancing Man",
		filename: "dancing_man.html",
		description: "The first submission to the One HTML Page Challenge. It is a simple ASCII man starting the dance from Napoleon Dynamite.",
		author: "Christopher Powroznik (Metroxe)",
		github: "Metroxe"
	},
	{
		title: "Ant Colony",
		filename: "ant_colony.html",
		description: "Simulation of an ant colony creating a never ending underground colony. The 'Q' represents a queen that can giver birth to ants 'A'. Food sources are represented by the numbers 9 - 1. (Currently only works in desktop Chrome)",
		author: "Christopher Powroznik (Metroxe)",
		github: "Metroxe",
		compatibleBrowsers: ["Chrome Desktop"]
	},
	{
		title: "Strange Insults",
		filename: "strange_insults.html",
		description: "An insult generator.",
		author: "Christopher Powroznik (Metroxe)",
		github: "Metroxe"
	},
	{
		title: "Building Price Estimate",
		filename: "building.html",
		description: "Drag the top right corner on the building. Price increases as building gets bigger.",
		author: "Richard Hung (Richard1320)",
		github: "richard1320"
	},
	{
		title: "Fool's Mate",
		filename: "fools-mate.html",
		description: "In chess, Fool's Mate, also known as the Two-Move Checkmate, is the checkmate in the fewest possible number of moves from the start of the game. This play is created by animating grid rows and columns.",
		author: "Chen Hui Jing (huijing)",
		github: "huijing",
		compatibleBrowsers: ["Firefox 66+"]
	},
	{
		title: "Pure CSS Still Life - Water and Lemons",
		filename: "pure-css-still-life-water-lemon.html",
		description: " A Pure CSS Still Life. No images, No SVG, just CSS, absolutely pointless!",
		author: "Ben Evans",
		github: "ivorjetski"
	},
	{
		title: "Calculate Worked Hours",
		filename: "calculate_hours_worked.html",
		description: "Calculates the amount of hours worked based on the start and end time of the work shifts and break times if there is any.",
		author: "Jacky Ly (lyjacky11)",
		github: "lyjacky11"
	},
	{
		title: "Car Game",
		filename: "mini_car_game.html",
		description: "simple car racing game, collecting energys on road, speeds up as many energy consumed, slow down if miss energy on road. driving is unlimited",
		author: "irakli kvirikashvili",
		github: "zghnachvi"
	},
	{
		title: "Moon and stars Effect.",
		filename: "color-change-on-hover-objects.html",
		description: "Moon and stars showing a twinkiling effect. The background also turns to night view upon hovering over the moon, stars or the body.",
		author: "Yousuf Uyghur",
		github: "alfen-yu"
	},
	{
		title: "Color Clock",
		filename: "colorclock.html",
		description: "Shows you the time with a lovely background generated from the current time.",
		author: "mechamech",
		github: "mechamech"
	},
	{
		title: "Color Quiz",
		filename: "color-quiz.html",
		description: "A little quiz about the named colors. You try and guess what the color displayed is called.",
		author: "Andrea Kaminski (Kazeheki)",
		github: "kazeheki"
	},
	{
		title: "KNFL",
		filename: "knfl.html",
		description: "A one-throw-kniffel-like game.",
		author: "Pascal Claisse",
		github: "pclaisse"
	},
	{
		title: "Hangman",
		filename: "hangman.html",
		description: "A hangman game with words about web development.",
		author: "Sandro Roth",
		github: "rothsandro"
	},
	{
		title: "Tile game",
		filename: "tiles.html",
		description: "Tile ordering game.",
		author: "Marc Lajoie",
		github: "quickhand"
	},
	{
		title: "Bits Rain",
		filename: "bits-rain.html",
		description: "It's raining bits.",
		author: "Alexandre Nicolas (Kornflexx)",
		github: "Kornflexx"
	},
	{
		title: "Todo list",
		filename: "todo_list.html",
		description: "Just another one todo list.",
		author: "Rafał Goławski",
		github: "rago4"
	},
	{
		title: "Wargames",
		filename: "wargames.html",
		description: "Recreation of the terminal window from a scene in the movie Wargames.",
		author: "Vasilios Daskalopoulos",
		github: "vasil9v"
	},
	{
		title: "Interval",
		filename: "Interval.html",
		description: "Increase reading speed by training in short bursts.",
		author: "John Gillespie",
		github: "olddognewtrix123"
	},
	{
		title: "Meat on the Move",
		filename: "meat-on-the-move.html",
		description: "It's meat on the move!",
		author: "Jeff Phillips"
	},
	{
		title: "Just HTML. Mostly.",
		filename: "just_html.html",
		description: "Nothing to see here. This was an HTML challenge, so I tried to do just HTML.",
		author: "Shawn Oden",
		github: "shawnoden"
	},
	{
		title: "Bronchalia: The Windy City",
		filename: "bronchalia.htm",
		description: "Battle pathogens as the human immune system.",
		author: "quicksilv3rflash (instructables, reddit)",
		github: "quicksilv3rflash"
	},
	{
		title: "ASCII Camera",
		filename: "ascii-cam.html",
		description: "Display camera output in colourised ASCII",
		author: "iveseenthedark",
		github: "iveseenthedark"
	},
	{
		title: "Magic Wand",
		filename: "magicWand.html",
		description: "Wave your magic wand!  A simple demo using mouse motion and button.",
		author: "Jacob Ewing",
		github: "jacobEwing"
	},
	{
		title: "Fishies",
		filename: "fishies.html",
		description: "Spawn fishies and let your fishie grow!",
		author: "William Chung (wiiliam)",
		github: "wiiliam"
	},
	{
		title: "Simple Oui",
		filename: "watermelon-pixel.html",
		description: "A Simple Oui.",
		author: "Maxime DO",
		github: "Maxime-DO"
	},
	{
		title: "Ring Loader",
		filename: "ring-loader.html",
		description: "CSS only loaders is still the buzz now so I imported one of my tests.",
		author: "Markus Mafz",
		github: "headquarter8302"
	},
	{
		title: "Snake Game",
		filename: "Snakegame.html",
		description: "My first submission to the One HTML Page Challenge.It is a simple snake game using html, css and javascript.",
		author: "Kuljeet Singh (Kuljeet-123)",
		github: "Kuljeet-123"
	},
	{
		title: "Game of Life",
		filename: "game_of_life.html",
		description: "A simple implementation of Conway's Game of Life in JS.",
		author: "bendersteed",
		github: "bendersteed"
	},
	{
		title: "Ladner British Columbia",
		filename: "ladner_british_columbia.html",
		description: "Applied an <feTurbulence> to an image of my hometown Ladner British Columbia, in order to create a cool water effect.",
		author: "Christopher Powroznik (Metroxe)",
		github: "Metroxe"
	},
	{
		title: "Web Minesweeper",
		filename: "webmine.html",
		description: "Nearly full implementation of the original Minesweeper game (no high scores list).  Left click to hit a square and test for mines, right click to plant a flag.",
		author: "Terry McKay",
		github: "terrymckay"
	},
	{
		title: "Platform",
		filename: "platform.html",
		description: "v3.0 - Just a simple JavaScript game",
		author: "Mini Ware",
		github: "Mini-Ware"
	},
	{
		title: "Out On a Limb",
		filename: "out_on_a_limb.html",
		description: "Aesthetic lyric page for Out on a limb by Jayaire Woods.",
		author: "Christopher Powroznik (Metroxe)",
		github: "Metroxe"
	},
	{
		title: "background lights",
		filename: "backgroundlight.html",
		description: "Its a hover website, when u hover on a box it will react diiferently and background will keep on changing its color.",
		author: "rahil",
		github: "Rahilcode"
	},
	{
		title: "Tribute page",
		filename: "A-tribute-page.html",
		description: "Just a tribute page to a completely random person",
		author: "MAZ12211",
		github: "MAZ12211"
	},
	{
		title: "Fall Game",
		filename: "fall_game.html",
		description: "A fall game created using html,css,javascript",
		author: "Snehal",
		github: "SNEHAL311998"
	},
	{
		title: "Draw RGB",
		filename: "draw-rgb.html",
		description: "A svg draw with RGB.",
		author: "Erik Giovani",
		github: "ErikGIovani"
	},
	{
		title: "Birthday Cake",
		filename: "birthday-cake.html",
		description: `This is a simple animated birthday cake written in Vanilla JavaScript, CSS and HTML. It allows you to set:\n- the number of candles (via param ?candles=15);\n- the addressee name to display the phrase "Happy Birthday" with this name (via param ?name=Green);\n- or set your own congratulations (via param ?message=Happy%20Birthday,%20Green&message=Have%20a%20nice%20Day).`,
		author: "Alexander A. Kropotin (ololx)",
		github: "ololx"
	},
	{
		title: "Baby Wants Milk",
		filename: "BabyWantsMilk.html",
		description: "Baby is home alone and hungry. Take baby 👶 to the milk 🍼. It is my baby step towards HTML/JS/CSS 😉",
		author: "Seshu Thanneeru",
		github: "SeshuTechie"
	},
	{
		title: "Tic Tac Toe Game",
		filename: "tic-tac-toe.html",
		description: "It is just a simple tic tac toe game!",
		author: "Sumandeep Kaur",
		github: "Sumandeep-Kaur"
	},
	{
		title: "Analog-cum-Digital Clock",
		filename: "clock.html",
		description: "This is an analog-cum-digital clock with both dark and light modes!!",
		author: "Sumandeep Kaur",
		github: "Sumandeep-Kaur"
	},
	{
		title: "Ask Me on a Date Form",
		filename: "date_me_form.html",
		description: "Well, this is an application form for asking me on a date kind of thing",
		author: "Lailah Grant",
		github: "lailahgrant"
	},
	{
		title: "Calculator",
		filename: "css-calc.html",
		descrition: "Only html, css caluclator",
		author: "Aryan Kapoor",
		github: "Aryankpoor"
	},
	{
		title: "Hover Button",
		filename: "button-hover.html",
		descrition: "A simple button hover.",
		author: "Vanshika Rana",
		github: "Vanshika-Rana"
	},
	{
		title: "Fortune Cookie Generator",
		filename: "fortune-cookie-generator.html",
		description: "Prints a fortune cookie message on the screen, randomly generated by an algorithm.",
		author: "Hector Krionas Lamprou",
		github: "EKrionasLamprou"
	},
	{
		title: "Your IP",
		filename: "ip.html",
		description: "Find out what's your IP address",
		author: "Elisha Hollander (donno2048)",
		github: "donno2048"
	},
	{
		title: "Your Screen Resolution",
		filename: "my-screen-resolution.html",
		description: "THIS PAGE HELPS YOU TO FIND YOUR MONITOR/SCREEN RESOLUTIONS.",
		author: "Prateek Singh",
		github: "7ORP3DO",
		compatibleBrowsers: ["Chrome", "Edge", "Firefox", "Internet Explorer", "Opera", "Safari"]
	},
	{
		title: "Fireworks",
		filename: "fireworks.html",
		description: "Clickable fireworks!",
		author: "Matthew Hu",
		github: "wagabooga"
	},
	{
		title: "Adjustable Fireworks",
		filename: "adjustable-fireworks.html",
		description: "A firework generating website with tons of settings.",
		author: "Tyler Gordon Hill",
		github: "TyHil"
	},
	{
		title: "Marching Squares",
		filename: "marching-squares.html",
		description: "Marching Squares algorithm in one HTML page!",
		author: "Magoninho",
		github: "Magoninho"
	},
	{
		title: "Pink vs Unknowns",
		filename: "pink-vs-unknowns.html",
		description: "Pink vs Unknowns is a simulation where two sides have opposite contradictory missions.",
		author: "Aliaksandr B.",
		github: "ByAliaksandr",
		compatibleBrowsers: ["Chrome Desktop, Firefox Desktop, Safari Desktop"]
	},
	{
		title: "Ping Pong",
		filename: "ping-pong.html",
		description: "Ping Pong is a classical arcade game which you can play with two people. You can also set the computer as an auto player, moreover set two auto players and watch them while they play against each other.",
		author: "Osman Fikret Ceylan",
		github: "ofcyln",
		compatibleBrowsers: ["Chrome Desktop", "Firefox Desktop", "Safari Desktop", "Edge Chromium Desktop", "Brave Desktop"]
	},
	{
		title: "．ｑｕａｓｉｍｏｎｏ．",
		filename: "quasimono.html",
		description: "＊。．。．。．＊　\n．ｃｒｅａｔｅ．📝\n。　ａｓｃｉｉ。　\n．　ｅｍｏｊｉ．✨\n。　　　ａｒｔ。🖼\n．ｆｏｒ　　　．✨\n。ｓｏｃｉａｌ。　\n．　ｍｅｄｉａ．🕊\n＊。．。．。．＊",
		author: "Jonah J. H.",
		github: "jonahjoshua",
		compatibleBrowsers: ["Safari Mobile", "Chrome Mobile", "Safari Desktop", "Chrome Desktop", "Edge Chromium Desktop", "Firefox (probably)"]
	},
	{
		title: "Corona Party!",
		filename: "corona-party.html",
		description: "A simple game leveraging the Audio API. Listen to the audio and try to figure out at which house a party is going on!",
		author: "Justus Romijn",
		github: "justusromijn",
		compatibleBrowsers: ["Chrome Desktop", "Edge Chromium Desktop", "Firefox"]
	},
	{
		title: "Amsterdam: avoid the bikes & return home!",
		filename: "avoid-the-bikes.html",
		description: "You just got your new job in Amsterdam and moved in. After you picked up your new laptop from the Frontmen offices you need to return to your new home. Little did you know about these crazy bikes...",
		author: "Ioannis Smyrnios",
		github: "giannissmirnios",
		compatibleBrowsers: ["Chrome Desktop", "Firefox Desktop", "Safari Desktop", "Edge Chromium Desktop"]
	},
	{
    title: "Calculator",
    filename: "Calculator.html",  
    description: "Calculator Using-Javascript For One Page Html Challenge",
    author: "Abhay Mourya (Abhay557)",
    github: "Abhay557"
  },
	{
		title: "Whack-a-mole",
		filename: "whack-a-mole.html",
		description: "New whack-a-mole with speed rounds and shufffle keyboard",
		author: "sakshi",
		github: "sakshi-011"
	},
	{
		title: "Organs-For-Debt",
		filename: "organs-for-debt.html",
		description: "You have a lot of debt and nothing but your body to pay for it",
		author: "Justin Chao",
		github: "jutsK"
	},
	{
<<<<<<< HEAD
		title: "Random-Password-Generator",
		filename: "randomPassword.html",
		description: "Generate random strong passwords  ",
		author: "Ankita",
		github: "AnkitaMalik22"
	},
=======
		title: "StopWatch",
		filename: "stopWatch.html",
		description: "An online stopwatch to keep your performance in check",
		author: "Kabir Seth",
		github: "sethkabir"
	},
  }
		title: "RIP- Siddhu Moosewala -Rapper",
		filename: "Sidhumoosewala-tribute-page.html",
		description: "A small tribute to a legend",
		author: "Guneet Singh",
		github: "IamGuneet"
  },
	{	title: "Cup Water Wave",
	 	filesname: "cupWaterWave.html",
	 	description: "A cup filled with water and creating wave",
	 	author: "Satyabrata Sahoo",
	 	github: "satyasonu"
	}
>>>>>>> 276ed1c7
];<|MERGE_RESOLUTION|>--- conflicted
+++ resolved
@@ -421,14 +421,12 @@
 		github: "jutsK"
 	},
 	{
-<<<<<<< HEAD
 		title: "Random-Password-Generator",
 		filename: "randomPassword.html",
 		description: "Generate random strong passwords  ",
 		author: "Ankita",
 		github: "AnkitaMalik22"
 	},
-=======
 		title: "StopWatch",
 		filename: "stopWatch.html",
 		description: "An online stopwatch to keep your performance in check",
@@ -448,5 +446,4 @@
 	 	author: "Satyabrata Sahoo",
 	 	github: "satyasonu"
 	}
->>>>>>> 276ed1c7
 ];