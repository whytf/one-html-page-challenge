/**
 * Every entry must include a title and filename, the rest are optional.
 * For simplicity in merges, please add to the bottom of the object.
 *
 * interface
 * {
 *     title: string // display name
 *     filename: string // the name of your HTML file
 *     description?: string // description that will be listed with your entry
 *     author?: string // your name/tag that will be listed
 *     github?: string // username on github that will display a link to your profile
 *     compatibleBrowsers?: array // browsers that this page is compatible with
 * }
 */

const entries = [
	{
		title: "Dancing Man",
		filename: "dancing_man.html",
		description: "The first submission to the One HTML Page Challenge. It is a simple ASCII man starting the dance from Napoleon Dynamite.",
		author: "Christopher Powroznik (Metroxe)",
		github: "Metroxe",
	},
	{
		title: "Ant Colony",
		filename: "ant_colony.html",
		description: "Simulation of an ant colony creating a never ending underground colony. The 'Q' represents a queen that can giver birth to ants 'A'. Food sources are represented by the numbers 9 - 1. (Currently only works in desktop Chrome)",
		author: "Christopher Powroznik (Metroxe)",
		github: "Metroxe",
		compatibleBrowsers: ["Chrome Desktop"],
	},
	{
		title: "Strange Insults",
		filename: "strange_insults.html",
		description: "An insult generator.",
		author: "Christopher Powroznik (Metroxe)",
		github: "Metroxe",
	},
	{
		title: "Building Price Estimate",
		filename: "building.html",
		description: "Drag the top right corner on the building. Price increases as building gets bigger.",
		author: "Richard Hung (Richard1320)",
		github: "richard1320",
	},
	{
		title: "Fool's Mate",
		filename: "fools-mate.html",
		description: "In chess, Fool's Mate, also known as the Two-Move Checkmate, is the checkmate in the fewest possible number of moves from the start of the game. This play is created by animating grid rows and columns.",
		author: "Chen Hui Jing (huijing)",
		github: "huijing",
		compatibleBrowsers: ["Firefox 66+"],
	},
	{
		title: "Pure CSS Still Life - Water and Lemons",
		filename: "pure-css-still-life-water-lemon.html",
		description: " A Pure CSS Still Life. No images, No SVG, just CSS, absolutely pointless!",
		author: "Ben Evans",
		github: "ivorjetski"
	},
	{
		title: "Calculate Worked Hours",
		filename: "calculate_hours_worked.html",
		description: "Calculates the amount of hours worked based on the start and end time of the work shifts and break times if there is any.",
		author: "Jacky Ly (lyjacky11)",
		github: "lyjacky11",
	},
	{
		title: "Car Game",
		filename: "mini_car_game.html",
		description: "simple car racing game, collecting energys on road, speeds up as many energy consumed, slow down if miss energy on road. driving is unlimited",
		author: "irakli kvirikashvili",
		github: "zghnachvi",
	},
	{
		title: "Color Clock",
		filename: "colorclock.html",
		description: "Shows you the time with a lovely background generated from the current time.",
		author: "mechamech",
		github: "mechamech",
	},
	{
		title: "Color Quiz",
		filename: "color-quiz.html",
		description: "A little quiz about the named colors. You try and guess what the color displayed is called.",
		author: "Andrea Kaminski (Kazeheki)",
		github: "kazeheki"
	},
	{
		title: "KNFL",
		filename: "knfl.html",
		description: "A one-throw-kniffel-like game.",
		author: "Pascal Claisse",
		github: "pclaisse"
	},
	{
		title: "Hangman",
		filename: "hangman.html",
		description: "A hangman game with words about web development.",
		author: "Sandro Roth",
		github: "rothsandro",
	},
	{
		title: "Tile game",
		filename: "tiles.html",
		description: "Tile ordering game.",
		author: "Marc Lajoie",
		github: "quickhand",
	},
	{
		title: "Bits Rain",
		filename: "bits-rain.html",
		description: "It's raining bits.",
		author: "Alexandre Nicolas (Kornflexx)",
		github: "Kornflexx",
	},
	{
		title: "Todo list",
		filename: "todo_list.html",
		description: "Just another one todo list.",
		author: "Rafał Goławski",
		github: "rago4",
	},
	{
<<<<<<< HEAD
		title: "Just HTML. Mostly.",
		filename: "just_html.html",
		description: "Nothing to see here. This was an HTML challenge, so I tried to do just HTML.",
		author: "Shawn Oden",
		github: "shawnoden",
=======
		title: "Bronchalia: The Windy City",
		filename: "bronchalia.htm",
		description: "Battle pathogens as the human immune system.",
		author: "quicksilv3rflash (instructables, reddit)",
		github: "quicksilv3rflash",
>>>>>>> 319340a0
	},
];<|MERGE_RESOLUTION|>--- conflicted
+++ resolved
@@ -122,18 +122,17 @@
 		github: "rago4",
 	},
 	{
-<<<<<<< HEAD
 		title: "Just HTML. Mostly.",
 		filename: "just_html.html",
 		description: "Nothing to see here. This was an HTML challenge, so I tried to do just HTML.",
 		author: "Shawn Oden",
 		github: "shawnoden",
-=======
+  },
+  {
 		title: "Bronchalia: The Windy City",
 		filename: "bronchalia.htm",
 		description: "Battle pathogens as the human immune system.",
 		author: "quicksilv3rflash (instructables, reddit)",
 		github: "quicksilv3rflash",
->>>>>>> 319340a0
 	},
 ];