/**
 * Every entry must include a title and filename, the rest are optional.
 * For simplicity in merges, please add to the bottom of the object.
 *
 * interface
 * {
 *     title: string // display name
 *     filename: string // the name of your HTML file
 *     description?: string // description that will be listed with your entry
 *     author?: string // your name/tag that will be listed
 *     github?: string // username on github that will display a link to your profile
 *     compatibleBrowsers?: array // browsers that this page is compatible with
 *     sponsored?: boolean // don't worry about adding this, this is done by the owner of the project, your submission will be rejected if set to true without permission.
 * }
 */

const entries = [
	{
		title: "Dancing Man",
		filename: "dancing_man.html",
		description: "The first submission to the One HTML Page Challenge. It is a simple ASCII man starting the dance from Napoleon Dynamite.",
		author: "Christopher Powroznik (Metroxe)",
		github: "Metroxe",
	},
	{
		title: "Ant Colony",
		filename: "ant_colony.html",
		description: "Simulation of an ant colony creating a never ending underground colony. The 'Q' represents a queen that can giver birth to ants 'A'. Food sources are represented by the numbers 9 - 1. (Currently only works in desktop Chrome)",
		author: "Christopher Powroznik (Metroxe)",
		github: "Metroxe",
		compatibleBrowsers: ["Chrome Desktop"],
	},
	{
		title: "Strange Insults",
		filename: "strange_insults.html",
		description: "An insult generator.",
		author: "Christopher Powroznik (Metroxe)",
		github: "Metroxe",
	},
	{
		title: "Building Price Estimate",
		filename: "building.html",
		description: "Drag the top right corner on the building. Price increases as building gets bigger.",
		author: "Richard Hung (Richard1320)",
		github: "richard1320",
	},
	{
		title: "Fool's Mate",
		filename: "fools-mate.html",
		description: "In chess, Fool's Mate, also known as the Two-Move Checkmate, is the checkmate in the fewest possible number of moves from the start of the game. This play is created by animating grid rows and columns.",
		author: "Chen Hui Jing (huijing)",
		github: "huijing",
		compatibleBrowsers: ["Firefox 66+"],
	},
	{
		title: "Pure CSS Still Life - Water and Lemons",
		filename: "pure-css-still-life-water-lemon.html",
		description: " A Pure CSS Still Life. No images, No SVG, just CSS, absolutely pointless!",
		author: "Ben Evans",
		github: "ivorjetski"
	},
	{
		title: "Calculate Worked Hours",
		filename: "calculate_hours_worked.html",
		description: "Calculates the amount of hours worked based on the start and end time of the work shifts and break times if there is any.",
		author: "Jacky Ly (lyjacky11)",
		github: "lyjacky11",
	},
	{
		title: "Car Game",
		filename: "mini_car_game.html",
		description: "simple car racing game, collecting energys on road, speeds up as many energy consumed, slow down if miss energy on road. driving is unlimited",
		author: "irakli kvirikashvili",
		github: "zghnachvi",
	},
	{
		title: "Moon and stars Effect.",
		filename: "color-change-on-hover-objects.html",
		description: "Moon and stars showing a twinkiling effect. The background also turns to night view upon hovering over the moon, stars or the body.",
		author: "Yousuf Uyghur",
		github: "alfen-yu"
	},
	{
		title: "Color Clock",
		filename: "colorclock.html",
		description: "Shows you the time with a lovely background generated from the current time.",
		author: "mechamech",
		github: "mechamech",
	},
	{
		title: "Color Quiz",
		filename: "color-quiz.html",
		description: "A little quiz about the named colors. You try and guess what the color displayed is called.",
		author: "Andrea Kaminski (Kazeheki)",
		github: "kazeheki"
	},
	{
		title: "KNFL",
		filename: "knfl.html",
		description: "A one-throw-kniffel-like game.",
		author: "Pascal Claisse",
		github: "pclaisse"
	},
	{
		title: "Hangman",
		filename: "hangman.html",
		description: "A hangman game with words about web development.",
		author: "Sandro Roth",
		github: "rothsandro",
	},
	{
		title: "Tile game",
		filename: "tiles.html",
		description: "Tile ordering game.",
		author: "Marc Lajoie",
		github: "quickhand",
	},
	{
		title: "Bits Rain",
		filename: "bits-rain.html",
		description: "It's raining bits.",
		author: "Alexandre Nicolas (Kornflexx)",
		github: "Kornflexx",
	},
	{
		title: "Todo list",
		filename: "todo_list.html",
		description: "Just another one todo list.",
		author: "Rafał Goławski",
		github: "rago4",
	},
	{
		title: "Wargames",
		filename: "wargames.html",
		description: "Recreation of the terminal window from a scene in the movie Wargames.",
		author: "Vasilios Daskalopoulos",
		github: "vasil9v",
	},
	{
		title: "Interval",
		filename: "Interval.html",
		description: "Increase reading speed by training in short bursts.",
		author: "John Gillespie",
		github: "olddognewtrix123",
  	},
	{
		title: "Meat on the Move",
		filename: "meat-on-the-move.html",
		description: "It's meat on the move!",
		author: "Jeff Phillips",
  	},
  	{
    		title: "Just HTML. Mostly.",
		filename: "just_html.html",
		description: "Nothing to see here. This was an HTML challenge, so I tried to do just HTML.",
		author: "Shawn Oden",
		github: "shawnoden",
  	},
  	{
		title: "Bronchalia: The Windy City",
		filename: "bronchalia.htm",
		description: "Battle pathogens as the human immune system.",
		author: "quicksilv3rflash (instructables, reddit)",
		github: "quicksilv3rflash",
	},
	{
		title: "ASCII Camera",
		filename: "ascii-cam.html",
		description: "Display camera output in colourised ASCII",
		author: "iveseenthedark",
		github: "iveseenthedark",
	},
  	{
		title: "Magic Wand",
		filename: "magicWand.html",
		description: "Wave your magic wand!  A simple demo using mouse motion and button.",
		author: "Jacob Ewing",
		github: "jacobEwing"
	},
	{
		title: "Fishies",
		filename: "fishies.html",
		description: "Spawn fishies and let your fishie grow!",
		author: "William Chung (wiiliam)",
		github: "wiiliam"
	},
	{
		title: "Simple Oui",
		filename: "watermelon-pixel.html",
		description: "A Simple Oui.",
		author: "Maxime DO",
		github: "Maxime-DO"
	},
	{
		title: "Snake Game",
		filename: "Snakegame.html",
		description: "My first submission to the One HTML Page Challenge.It is a simple snake game using html, css and javascript.",
		author: "Kuljeet Singh (Kuljeet-123)",
		github: "Kuljeet-123",
	},
	{
		title: "Game of Life",
		filename: "game_of_life.html",
		description: "A simple implementation of Conway's Game of Life in JS.",
		author: "bendersteed",
		github: "bendersteed",
	},
	{
		title: "Ladner British Columbia",
		filename: "ladner_british_columbia.html",
		description: "Applied an <feTurbulence> to an image of my hometown Ladner British Columbia, in order to create a cool water effect.",
		author: "Christopher Powroznik (Metroxe)",
		github: "Metroxe",
	},
	{
		title: "Web Minesweeper",
		filename: "webmine.html",
		description: "Nearly full implementation of the original Minesweeper game (no high scores list).  Left click to hit a square and test for mines, right click to plant a flag.",
		author: "Terry McKay",
		github: "terrymckay",
	},
	{
<<<<<<< HEAD
		title: "Platform",
		filename: "platform.html",
		description: "v3.0 - Just a simple JavaScript game",
		author: "Mini Ware",
		github: "Mini-Ware",
=======
		title: "Out On a Limb",
		filename: "out_on_a_limb.html",
		description: "Aesthetic lyric page for Out on a limb by Jayaire Woods.",
		author: "Christopher Powroznik (Metroxe)",
		github: "Metroxe",
>>>>>>> 91f97265
	},
];<|MERGE_RESOLUTION|>--- conflicted
+++ resolved
@@ -220,18 +220,17 @@
 		github: "terrymckay",
 	},
 	{
-<<<<<<< HEAD
 		title: "Platform",
 		filename: "platform.html",
 		description: "v3.0 - Just a simple JavaScript game",
 		author: "Mini Ware",
 		github: "Mini-Ware",
-=======
-		title: "Out On a Limb",
+  },
+  {
+    title: "Out On a Limb",
 		filename: "out_on_a_limb.html",
 		description: "Aesthetic lyric page for Out on a limb by Jayaire Woods.",
 		author: "Christopher Powroznik (Metroxe)",
 		github: "Metroxe",
->>>>>>> 91f97265
 	},
 ];