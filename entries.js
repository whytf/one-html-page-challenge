--- conflicted
+++ resolved
@@ -121,14 +121,13 @@
 		author: "Rafał Goławski",
 		github: "rago4",
 	},
-<<<<<<< HEAD
-		{
+	{
 		title: "Interval",
 		filename: "interval.html",
 		description: "Increase reading speed by training in short bursts.",
 		author: "John Gillespie",
-		github: "olddognewtrix123",
-=======
+		github: "olddognewtrix123", 
+  },
 	{
 		title: "Meat on the Move",
 		filename: "meat-on-the-move.html",
@@ -148,6 +147,5 @@
 		description: "Battle pathogens as the human immune system.",
 		author: "quicksilv3rflash (instructables, reddit)",
 		github: "quicksilv3rflash",
->>>>>>> 093f2c6d
 	},
 ];