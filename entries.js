--- conflicted
+++ resolved
@@ -156,19 +156,17 @@
 		github: "quicksilv3rflash",
 	},
 	{
-<<<<<<< HEAD
+		title: "ASCII Camera",
+		filename: "ascii-cam.html",
+		description: "Display camera output in colourised ASCII",
+		author: "iveseenthedark",
+		github: "iveseenthedark",
+	},
+  {
 		title: "Magic Wand",
 		filename: "magicWand.html",
 		description: "Wave your magic wand!  A simple demo using mouse motion and button.",
 		author: "Jacob Ewing",
 		github: "jacobEwing"
 	}
-=======
-		title: "ASCII Camera",
-		filename: "ascii-cam.html",
-		description: "Display camera output in colourised ASCII",
-		author: "iveseenthedark",
-		github: "iveseenthedark",
-	},
->>>>>>> f3065b0c
 ];